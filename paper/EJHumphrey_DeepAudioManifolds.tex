--- conflicted
+++ resolved
@@ -100,11 +100,7 @@
 
 % The link between ^ and v isn't stellar.
 Acoustic similarity is a natural use case for manifold learning, which attempts to preserve relationships in some low dimensional space, typically for visualization.
-<<<<<<< HEAD
 Common embedding methods, such as Multidimensional Scaling (MDS) \cite{borg2005mds}, Locally Linear Embedding (LLE) \cite{roweis2000nonlinear}, or Isomap \cite{tenenbaum2000global}, respect pairwise distances between observations, but exhibit two practical drawbacks:
-=======
-Common embedding methods, such as Multidimensional Scaling (MDS) \cite{x2000y}, Locally Linear Embedding (LLE) \cite{x2000y}, or Isomap \cite{x2000y}, respect pairwise distances between observations, but exhibit two practical drawbacks:
->>>>>>> efc339a3
 these methods do not yield general functions that can be applied to new data, and obtaining accurate pairwise distances for large datasets is not scalable.
 Ranking methods, like WSABIE \cite{weston2011wsabie}, relax this constraint in favor of maintaining relative order between observations, but these nuanced relationships can still be hard to obtain at scale.
 Neighborhood methods, such as neighborhood components analysis (NCA) \cite{goldberger2004neighbourhood, salakhutdinov2007learning}, DrLIM \cite{hadsell2006dimensionality}, or \texttt{word2vec} \cite{mikolov2013distributed}, simplifiy the problem even further by exploiting unordered set relationships. %\footnote{Both NCA and word2vec can be understood as neighborhood methods, with probabilistic and context-driven interpretations.}
@@ -142,8 +138,8 @@
 bins are spaced at 24 per octave, or quarter-tone resolution, and span eight octaves, from 27.5Hz to 7040Hz;
 analysis is performed at a framerate of 20Hz.
 Logarithmic compression is applied to the frequency coefficients, i.e. $log(C*X + 1.0)$, with $C=50$.
-Multi-frame windows are transformed by a five-layer convolutional neural network (CNN) into a 3-dimensional embedding for the purposes of visualization.
-The network consists of three 3D-convolutional layers and two fully connected layers, with max-pooling by a factor of 2 in time for first two layers.
+Multi-frame windows are transformed by a five-layer convolutional neural network (CNN) into a 3-dimensional vector.
+The network consists of three 3D-convolutional layers and two fully connected layers, with max-pooling by 2 in time for first two layers.
 The first four layers use hyperbolic tangent activation functions, while the last layer is linear to avoid saturation.
 
 
@@ -165,9 +161,9 @@
 \end{align*}
 % \vspace{-0.15in}
 
-Here, an observation, $X_i$, a positive neighbor, $X_p$, and a negative example $X_n$, are transformed by the model, $\mathcal{F}$, given the same parameters, $\Theta$.
+Here, three observations, $X_i$, $X_p$, $X_n$, are transformed by the model, $\mathcal{F}$, given the same parameters, $\Theta$.
 These observations are chosen such that $X_i, X_p \in \Gamma_k$ and $X_n \in \bar{\Gamma_k}$.
-Euclidean distance is computed between the positive and negative embedding pairs, and two margins, $m_p$ and $m_n$, define a floor on the positive and negative loss terms.
+Euclidean distance is computed between embedding pairs, and two margins, $m_p$ and $m_n$, define thresholds on their respective loss terms.
 Parameters are learned via minibatch stochastic gradient descent with a batch size of 32, and training proceeded for 50k iterations.
 
 \subsection{Data}
@@ -199,14 +195,10 @@
 \begin{center}
 \centerline{\includegraphics[width=3in]{inst-pitch-d2_adsr.pdf}}
 \vskip -0.2in
-\caption{An embedding space revealing an ADSR envelope. Randomly sampled observations (grayscale) show pitch height from low (black) to high (white). Four sounds are shown as lines from start (cirlces) to end (triangles) for trumpet (blue), trombone (green), tenor saxophone (red) and clarinet (magenta).}
+\caption{An embedding where random samples (grayscale) show pitch height from low (black) to high (white) and four sounds are shown from start (cirlces) to end (triangles): trumpet (blue), trombone (green), tenor saxophone (red) and clarinet (magenta).}
 \label{fig:asdr}
 \end{center}
-<<<<<<< HEAD
-\vskip -0.2in
-=======
 \vskip -0.25in
->>>>>>> efc339a3
 \end{figure}
 
 
